/*
 * This file is part of the trojan project.
 * Trojan is an unidentifiable mechanism that helps you bypass GFW.
 * Copyright (C) 2017-2020  The Trojan Authors.
 *
 * This program is free software: you can redistribute it and/or modify
 * it under the terms of the GNU General Public License as published by
 * the Free Software Foundation, either version 3 of the License, or
 * (at your option) any later version.
 *
 * This program is distributed in the hope that it will be useful,
 * but WITHOUT ANY WARRANTY; without even the implied warranty of
 * MERCHANTABILITY or FITNESS FOR A PARTICULAR PURPOSE.  See the
 * GNU General Public License for more details.
 *
 * You should have received a copy of the GNU General Public License
 * along with this program.  If not, see <http://www.gnu.org/licenses/>.
 */

#ifndef _SERVERSESSION_H_
#define _SERVERSESSION_H_

#include "session.h"
#include <boost/asio/ssl.hpp>
#include "pipelinesession.h"
#include "core/authenticator.h"

class ServerSession : public Session {
private:
    enum Status {
        HANDSHAKE,
        FORWARD,
        UDP_FORWARD,
        DESTROY
    } status;
    boost::asio::ssl::stream<boost::asio::ip::tcp::socket>in_socket;
    boost::asio::ip::tcp::socket out_socket;
    boost::asio::ip::udp::resolver udp_resolver;
    boost::asio::ip::udp::endpoint out_udp_endpoint;
    Authenticator *auth;
    std::string auth_password;
    const std::string &plain_http_response;
    
    void in_async_read();
    void in_async_write(const std::string &data);
    void in_sent();
    
    void out_async_write(const std::string &data);
    void out_recv(const std::string &data);
    void out_sent();
    void udp_async_read();
    void udp_async_write(const std::string &data, const boost::asio::ip::udp::endpoint &endpoint);
    void udp_recv(const std::string &data, const boost::asio::ip::udp::endpoint &endpoint);
    void udp_sent();

    std::weak_ptr<Session> pipeline;
    bool use_pipeline;
    bool has_queried_out;
public:
    ServerSession(const Config &config, boost::asio::io_context &io_context, boost::asio::ssl::context &ssl_context, Authenticator *auth, const std::string &plain_http_response);
<<<<<<< HEAD
    void set_use_pipeline(std::weak_ptr<Session> pipeline);
    boost::asio::ip::tcp::socket& accept_socket();
    void start();
    void destroy(bool pipeline_call = false);
    void out_async_read();
    void in_recv(const std::string &data);
    bool is_destoryed()const{ return status == DESTROY; }

    std::weak_ptr<Session> get_pipeline(){ return pipeline; }
=======
    boost::asio::ip::tcp::socket& accept_socket() override;
    void start() override;
>>>>>>> 5c656280
};

#endif // _SERVERSESSION_H_<|MERGE_RESOLUTION|>--- conflicted
+++ resolved
@@ -58,20 +58,15 @@
     bool has_queried_out;
 public:
     ServerSession(const Config &config, boost::asio::io_context &io_context, boost::asio::ssl::context &ssl_context, Authenticator *auth, const std::string &plain_http_response);
-<<<<<<< HEAD
     void set_use_pipeline(std::weak_ptr<Session> pipeline);
-    boost::asio::ip::tcp::socket& accept_socket();
-    void start();
-    void destroy(bool pipeline_call = false);
+    boost::asio::ip::tcp::socket &accept_socket() override;
+    void start() override;
+    void destroy(bool pipeline_call = false) override;
     void out_async_read();
     void in_recv(const std::string &data);
     bool is_destoryed()const{ return status == DESTROY; }
 
     std::weak_ptr<Session> get_pipeline(){ return pipeline; }
-=======
-    boost::asio::ip::tcp::socket& accept_socket() override;
-    void start() override;
->>>>>>> 5c656280
 };
 
 #endif // _SERVERSESSION_H_