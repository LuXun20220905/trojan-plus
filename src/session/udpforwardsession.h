--- conflicted
+++ resolved
@@ -50,19 +50,13 @@
     void timer_async_wait();
 public:
     UDPForwardSession(const Config &config, boost::asio::io_context &io_context, boost::asio::ssl::context &ssl_context, 
-<<<<<<< HEAD
-        const boost::asio::ip::udp::endpoint &endpoint, const std::pair<std::string, uint16_t>& targetdst, const UDPWrite &in_write);
+        const boost::asio::ip::udp::endpoint &endpoint, const std::pair<std::string, uint16_t>& targetdst, UDPWrite in_write);
     ~UDPForwardSession();
     
-    boost::asio::ip::tcp::socket& accept_socket();
-    void start();
-    void start_udp(const std::string& data);
-    void destroy(bool pipeline_call = false);
-=======
-        const boost::asio::ip::udp::endpoint &endpoint, const std::pair<std::string, uint16_t>& targetdst, UDPWrite in_write);
     boost::asio::ip::tcp::socket& accept_socket() override;
     void start() override;
->>>>>>> 5c656280
+    void start_udp(const std::string& data);
+    void destroy(bool pipeline_call = false) override;
     bool process(const boost::asio::ip::udp::endpoint &endpoint, const std::string &data);
     void out_recv(const std::string &data);
 };
