/*
 * This file is part of the trojan project.
 * Trojan is an unidentifiable mechanism that helps you bypass GFW.
 * Copyright (C) 2017-2020  The Trojan Authors.
 *
 * This program is free software: you can redistribute it and/or modify
 * it under the terms of the GNU General Public License as published by
 * the Free Software Foundation, either version 3 of the License, or
 * (at your option) any later version.
 *
 * This program is distributed in the hope that it will be useful,
 * but WITHOUT ANY WARRANTY; without even the implied warranty of
 * MERCHANTABILITY or FITNESS FOR A PARTICULAR PURPOSE.  See the
 * GNU General Public License for more details.
 *
 * You should have received a copy of the GNU General Public License
 * along with this program.  If not, see <http://www.gnu.org/licenses/>.
 */

#include "udpforwardsession.h"
#include <stdexcept>
#include <utility>
#include "ssl/sslsession.h"
#include "proto/trojanrequest.h"
#include "proto/udppacket.h"
#include "core/service.h"

using namespace std;
using namespace boost::asio::ip;
using namespace boost::asio::ssl;

UDPForwardSession::UDPForwardSession(const Config &config, boost::asio::io_context &io_context, context &ssl_context, 
    const udp::endpoint &endpoint,const std::pair<std::string, uint16_t>& targetdst, UDPWrite in_write) :
    Session(config, io_context),
    status(CONNECT),
    in_write(move(in_write)),
    out_socket(io_context, ssl_context),
    gc_timer(io_context),
    udp_target(targetdst) ,
    udp_target_socket(io_context){

    udp_recv_endpoint = endpoint;
    udp_target_endpoint = udp::endpoint(boost::asio::ip::make_address(udp_target.first), udp_target.second);    
    in_endpoint = tcp::endpoint(endpoint.address(), endpoint.port());

    allocate_session_id();
}

UDPForwardSession::~UDPForwardSession(){
    free_session_id();
}

tcp::socket& UDPForwardSession::accept_socket() {
    throw logic_error("accept_socket does not exist in UDPForwardSession");
}
void UDPForwardSession::start(){
    throw logic_error("start does not exist in UDPForwardSession");
}

void UDPForwardSession::start_udp(const std::string& data) {
    timer_async_wait();
<<<<<<< HEAD
    start_time = time(NULL);

    auto self = shared_from_this();
    auto cb = [this, self](){
        if(config.run_type == Config::NAT){
            udp_target_socket.open(udp_target_endpoint.protocol());
            bool succ = true;
            int opt = 1;
            int fd = udp_target_socket.native_handle();
            int sol = udp_target_endpoint.protocol().family() == boost::asio::ip::tcp::v6().family() ? SOL_IPV6 : SOL_IP;
            if (setsockopt(fd, sol, IP_TRANSPARENT, &opt, sizeof(opt))) {
                _log_with_endpoint(udp_target_endpoint, "[udp] setsockopt IP_TRANSPARENT failed!", Log::FATAL);
                succ = false;
            }
            
            if (setsockopt(fd, SOL_SOCKET, SO_REUSEADDR, &opt, sizeof(opt))) {
                _log_with_endpoint(udp_target_endpoint, "[udp] setsockopt SO_REUSEADDR failed!", Log::FATAL);
                succ = false;
            }            
            if(succ){
                udp_target_socket.bind(udp_target_endpoint);   
            }else{
=======
    start_time = time(nullptr);
    auto ssl = out_socket.native_handle();
    if (!config.ssl.sni.empty()) {
        SSL_set_tlsext_host_name(ssl, config.ssl.sni.c_str());
    }
    if (config.ssl.reuse_session) {
        SSL_SESSION *session = SSLSession::get_session();
        if (session) {
            SSL_set_session(ssl, session);
        }
    }
    out_write_buf = TrojanRequest::generate(config.password.cbegin()->first, udp_target.first, udp_target.second, false);
    Log::log_with_endpoint(udp_recv_endpoint, "forwarding UDP packets to " + udp_target.first + ':' + to_string(udp_target.second) + " via " + config.remote_addr + ':' + to_string(config.remote_port), Log::INFO);
    auto self = shared_from_this();
    resolver.async_resolve(config.remote_addr, to_string(config.remote_port), [this, self](const boost::system::error_code error, tcp::resolver::results_type results) {
        if (error || results.empty()) {
            Log::log_with_endpoint(udp_recv_endpoint, "cannot resolve remote server hostname " + config.remote_addr + ": " + error.message(), Log::ERROR);
            destroy();
            return;
        }
        auto iterator = results.begin();
        Log::log_with_endpoint(udp_recv_endpoint, config.remote_addr + " is resolved to " + iterator->endpoint().address().to_string(), Log::ALL);
        boost::system::error_code ec;
        out_socket.next_layer().open(iterator->endpoint().protocol(), ec);
        if (ec) {
            destroy();
            return;
        }
        if (config.tcp.no_delay) {
            out_socket.next_layer().set_option(tcp::no_delay(true));
        }
        if (config.tcp.keep_alive) {
            out_socket.next_layer().set_option(boost::asio::socket_base::keep_alive(true));
        }
#ifdef TCP_FASTOPEN_CONNECT
        if (config.tcp.fast_open) {
            using fastopen_connect = boost::asio::detail::socket_option::boolean<IPPROTO_TCP, TCP_FASTOPEN_CONNECT>;
            boost::system::error_code ec;
            out_socket.next_layer().set_option(fastopen_connect(true), ec);
        }
#endif // TCP_FASTOPEN_CONNECT
        out_socket.next_layer().async_connect(*iterator, [this, self](const boost::system::error_code error) {
            if (error) {
                Log::log_with_endpoint(udp_recv_endpoint, "cannot establish connection to remote server " + config.remote_addr + ':' + to_string(config.remote_port) + ": " + error.message(), Log::ERROR);
>>>>>>> 5c656280
                destroy();
                return;
            }
        }
        
        status = FORWARDING;
        out_async_read();
        out_async_write(out_write_buf);
        out_write_buf.clear();
    };

    out_write_buf = TrojanRequest::generate(config.password.cbegin()->first, udp_target.first, udp_target.second, false);
    process(udp_recv_endpoint, data);

    _log_with_endpoint(udp_recv_endpoint, "session_id: " + to_string(session_id) + " forwarding UDP packets to " + udp_target.first + ':' + to_string(udp_target.second) + " via " + config.remote_addr + ':' + to_string(config.remote_port), Log::INFO);

    if(pipeline_client_service){    
        cb();
    }else{
        auto ssl = out_socket.native_handle();
        if (config.ssl.sni != "") {
            SSL_set_tlsext_host_name(ssl, config.ssl.sni.c_str());
        }
        if (config.ssl.reuse_session) {
            SSL_SESSION *session = SSLSession::get_session();
            if (session) {
                SSL_set_session(ssl, session);
            }
        }
        connect_remote_server_ssl(this, config.remote_addr, to_string(config.remote_port), resolver, out_socket, udp_recv_endpoint, cb);
    }    
}

bool UDPForwardSession::process(const udp::endpoint &endpoint, const string &data) {
    if (endpoint != udp_recv_endpoint) {
        return false;
    }
    in_recv(data);
    return true;
}

void UDPForwardSession::out_async_read() {
    if(!pipeline_client_service){
        auto self = shared_from_this();
        out_socket.async_read_some(boost::asio::buffer(out_read_buf, MAX_BUF_LENGTH), [this, self](const boost::system::error_code error, size_t length) {
            if (error) {
                destroy();
                return;
            }
            out_recv(string((const char*)out_read_buf, length));
        });
    }    
}

void UDPForwardSession::out_async_write(const string &data) {
    auto self = shared_from_this();
    if(pipeline_client_service){
        pipeline_client_service->session_async_send_to_pipeline(*this, PipelineRequest::DATA, data, [this, self](const boost::system::error_code error) {
            if (error) {
                destroy();
                return;
            }
            out_sent();
        });
    }else{        
        auto data_copy = make_shared<string>(data);
        boost::asio::async_write(out_socket, boost::asio::buffer(*data_copy), [this, self, data_copy](const boost::system::error_code error, size_t) {
            if (error) {
                destroy();
                return;
            }
            out_sent();
        });
    }
}

void UDPForwardSession::timer_async_wait(){
    gc_timer.expires_after(chrono::seconds(config.udp_timeout));
    auto self = shared_from_this();
    gc_timer.async_wait([this, self](const boost::system::error_code error) {
        if (!error) {
            _log_with_endpoint(udp_recv_endpoint, "session_id: " + to_string(session_id) + " UDP session timeout");
            destroy();
        }
    });
}

void UDPForwardSession::in_recv(const string &data) {
    if (status == DESTROY) {
        return;
    }
    gc_timer.cancel();
    timer_async_wait();
    string packet = UDPPacket::generate(udp_target.first, udp_target.second, data);
    size_t length = data.length();
    _log_with_endpoint(udp_recv_endpoint, "session_id: " + to_string(session_id) + " sent a UDP packet of length " + to_string(length) + " bytes to " + udp_target.first + ':' + to_string(udp_target.second));
    sent_len += length;
    if (status == FORWARD) {
        status = FORWARDING;
        out_async_write(packet);
    } else {
        out_write_buf += packet;
    }
}

void UDPForwardSession::out_recv(const string &data) {
    if (status == FORWARD || status == FORWARDING) {
        gc_timer.cancel();
        timer_async_wait();
        udp_data_buf += data;
        for (;;) {
            UDPPacket packet;
            size_t packet_len;
            bool is_packet_valid = packet.parse(udp_data_buf, packet_len);
            if (!is_packet_valid) {
                if (udp_data_buf.length() > MAX_BUF_LENGTH) {
                    _log_with_endpoint(udp_recv_endpoint, "session_id: " + to_string(session_id) + " UDP packet too long", Log::ERROR);
                    destroy();
                    return;
                }
                break;
            }
            _log_with_endpoint(udp_recv_endpoint, "session_id: " + to_string(session_id) + " received a UDP packet of length " + to_string(packet.length) + " bytes from " + packet.address.address + ':' + to_string(packet.address.port));
            udp_data_buf = udp_data_buf.substr(packet_len);
            recv_len += packet.length;

            if(config.run_type == Config::NAT){
                boost::system::error_code ec;
                udp_target_socket.send_to(boost::asio::buffer(packet.payload), udp_recv_endpoint, 0 , ec);
                if (ec == boost::asio::error::no_permission) {
                    _log_with_endpoint(udp_recv_endpoint, "[udp] dropped a packet due to firewall policy or rate limit");
                } else if (ec) {
                    output_debug_info_ec(ec);
                    destroy();
                    return;
                } 
            }else{
                in_write(udp_recv_endpoint, packet.payload);
            }            
        }
        out_async_read();
    }
}

void UDPForwardSession::out_sent() {
    if (status == FORWARDING) {
        if (out_write_buf.length() == 0) {
            status = FORWARD;
        } else {
            out_async_write(out_write_buf);
            out_write_buf.clear();
        }
    }
}

void UDPForwardSession::destroy(bool pipeline_call /*= false*/) {
    if (status == DESTROY) {
        return;
    }
    status = DESTROY;
<<<<<<< HEAD
    _log_with_endpoint(udp_recv_endpoint, "session_id: " + to_string(session_id) + " disconnected, " + to_string(recv_len) + " bytes received, " + to_string(sent_len) + " bytes sent, lasted for " + to_string(time(NULL) - start_time) + " seconds", Log::INFO);
=======
    Log::log_with_endpoint(udp_recv_endpoint, "disconnected, " + to_string(recv_len) + " bytes received, " + to_string(sent_len) + " bytes sent, lasted for " + to_string(time(nullptr) - start_time) + " seconds", Log::INFO);
>>>>>>> 5c656280
    resolver.cancel();
    gc_timer.cancel();

    if(udp_target_socket.is_open()){
        udp_target_socket.cancel();
        udp_target_socket.close();
    }

    shutdown_ssl_socket(this, out_socket);
    
    if(!pipeline_call && pipeline_client_service){
        pipeline_client_service->session_destroy_in_pipeline(*this);
    }
}<|MERGE_RESOLUTION|>--- conflicted
+++ resolved
@@ -59,12 +59,14 @@
 
 void UDPForwardSession::start_udp(const std::string& data) {
     timer_async_wait();
-<<<<<<< HEAD
-    start_time = time(NULL);
+    start_time = time(nullptr);
 
     auto self = shared_from_this();
     auto cb = [this, self](){
         if(config.run_type == Config::NAT){
+#ifdef _WIN32
+            throw runtime_error("NAT is not supported!" + target.first);
+#else
             udp_target_socket.open(udp_target_endpoint.protocol());
             bool succ = true;
             int opt = 1;
@@ -82,55 +84,10 @@
             if(succ){
                 udp_target_socket.bind(udp_target_endpoint);   
             }else{
-=======
-    start_time = time(nullptr);
-    auto ssl = out_socket.native_handle();
-    if (!config.ssl.sni.empty()) {
-        SSL_set_tlsext_host_name(ssl, config.ssl.sni.c_str());
-    }
-    if (config.ssl.reuse_session) {
-        SSL_SESSION *session = SSLSession::get_session();
-        if (session) {
-            SSL_set_session(ssl, session);
-        }
-    }
-    out_write_buf = TrojanRequest::generate(config.password.cbegin()->first, udp_target.first, udp_target.second, false);
-    Log::log_with_endpoint(udp_recv_endpoint, "forwarding UDP packets to " + udp_target.first + ':' + to_string(udp_target.second) + " via " + config.remote_addr + ':' + to_string(config.remote_port), Log::INFO);
-    auto self = shared_from_this();
-    resolver.async_resolve(config.remote_addr, to_string(config.remote_port), [this, self](const boost::system::error_code error, tcp::resolver::results_type results) {
-        if (error || results.empty()) {
-            Log::log_with_endpoint(udp_recv_endpoint, "cannot resolve remote server hostname " + config.remote_addr + ": " + error.message(), Log::ERROR);
-            destroy();
-            return;
-        }
-        auto iterator = results.begin();
-        Log::log_with_endpoint(udp_recv_endpoint, config.remote_addr + " is resolved to " + iterator->endpoint().address().to_string(), Log::ALL);
-        boost::system::error_code ec;
-        out_socket.next_layer().open(iterator->endpoint().protocol(), ec);
-        if (ec) {
-            destroy();
-            return;
-        }
-        if (config.tcp.no_delay) {
-            out_socket.next_layer().set_option(tcp::no_delay(true));
-        }
-        if (config.tcp.keep_alive) {
-            out_socket.next_layer().set_option(boost::asio::socket_base::keep_alive(true));
-        }
-#ifdef TCP_FASTOPEN_CONNECT
-        if (config.tcp.fast_open) {
-            using fastopen_connect = boost::asio::detail::socket_option::boolean<IPPROTO_TCP, TCP_FASTOPEN_CONNECT>;
-            boost::system::error_code ec;
-            out_socket.next_layer().set_option(fastopen_connect(true), ec);
-        }
-#endif // TCP_FASTOPEN_CONNECT
-        out_socket.next_layer().async_connect(*iterator, [this, self](const boost::system::error_code error) {
-            if (error) {
-                Log::log_with_endpoint(udp_recv_endpoint, "cannot establish connection to remote server " + config.remote_addr + ':' + to_string(config.remote_port) + ": " + error.message(), Log::ERROR);
->>>>>>> 5c656280
-                destroy();
-                return;
-            }
+                destroy();
+                return;
+            }
+#endif // _WIN32
         }
         
         status = FORWARDING;
@@ -288,11 +245,7 @@
         return;
     }
     status = DESTROY;
-<<<<<<< HEAD
-    _log_with_endpoint(udp_recv_endpoint, "session_id: " + to_string(session_id) + " disconnected, " + to_string(recv_len) + " bytes received, " + to_string(sent_len) + " bytes sent, lasted for " + to_string(time(NULL) - start_time) + " seconds", Log::INFO);
-=======
-    Log::log_with_endpoint(udp_recv_endpoint, "disconnected, " + to_string(recv_len) + " bytes received, " + to_string(sent_len) + " bytes sent, lasted for " + to_string(time(nullptr) - start_time) + " seconds", Log::INFO);
->>>>>>> 5c656280
+    _log_with_endpoint(udp_recv_endpoint, "session_id: " + to_string(session_id) + " disconnected, " + to_string(recv_len) + " bytes received, " + to_string(sent_len) + " bytes sent, lasted for " + to_string(time(nullptr) - start_time) + " seconds", Log::INFO);
     resolver.cancel();
     gc_timer.cancel();
 
